problem:
  name: "warehouse_large.problem" # [warehouse_small.problem, warehouse_large.problem, warehouse_yard.problem]
  plot: False

# Parameters for Traveling Salesman Problem
tsp:
<<<<<<< HEAD
  clustering: 'kmeans'            # [STUDENTS TODO: implement better method than the default] Clustering method of viewpoints: [random (default), kmeans]
=======
  clustering: 'random'            # [STUDENTS TODO: implement better method than the default] Clustering method of viewpoints: [random (default), kmeans]
  custom_cluster_split: 'even'    # options: 'even' 'closest'
>>>>>>> fa0817e7
  distance_estimates: 'euclidean' # Method for evaluating cost of paths in TSP heuristic: [euclidean (default), astar, rrt, rrtstar]

# Parameters for path planning
path_planner:
  timeout: 100.0              # (s) timeout for single start-to-goal planning
  method: 'astar'              # [STUDENTS TODO: implement better method than the default] Method for generating start-to-goal paths: [euclidean, astar, rrt (default), rrtstar]
  straighten_paths: true    # [STUDENTS TODO: implement better method than the default] Path straightening flag (default: false)

  # RRT and RRT* method parameters
  rrt:
    branch_size: 2.0 # (m)
    sampling:
      method: 'gaussian' # [STUDENTS TODO: implement better method than the default] Method for sampling random points: [uniform (default), gaussian]
      gaussian:
        stddev_inflation: 0.2 # Inflation of standard deviation in all axes during gaussian sampling (m)
    star:
      neighborhood: 1.0 # (m)

  # A* method parameters
  astar:
    grid_resolution: 0.5 # (m)

# Parameters for path smoothing
path_smoothing:
  sampling_step: 0.3  # (m) If horizontal constraints are not satisfied, TOPPRA might have returned infeasible trajectory due to too small sampling step
  lookahead_dist: 0.4 # (m)

# Parameters for sampling the UAVs' trajectories [TIP: do path straightening before attempting parametrization]
trajectory_sampling:
  with_stops: false # [STUDENTS TODO: implement better method than the default] If true, UAVs will stop at each waypoint (default: true)

# Parameters for UAV-to-UAV collision avoidance
collision_avoidance:
  method: 'delay_till_no_collisions_occur' # [STUDENTS TODO: implement better method than the default] [none (default), delay_2nd_till_1st_UAV_finishes, delay_till_no_collisions_occur]

# Simulation-specific parameters
simulation:
  flight_always_allowed: true # If true, the simulation of flight will start even if the trajectory will not conform all constraints

# Visualization parameters
visualization:
  rviz:
    use:            False
    playback_speed: 3.0
    horizon_length: 20

  python:
    trajectories:      False
    dynamics:          False
    mutual_distance:   False
    obstacle_distance: False<|MERGE_RESOLUTION|>--- conflicted
+++ resolved
@@ -4,12 +4,9 @@
 
 # Parameters for Traveling Salesman Problem
 tsp:
-<<<<<<< HEAD
-  clustering: 'kmeans'            # [STUDENTS TODO: implement better method than the default] Clustering method of viewpoints: [random (default), kmeans]
-=======
+
   clustering: 'random'            # [STUDENTS TODO: implement better method than the default] Clustering method of viewpoints: [random (default), kmeans]
   custom_cluster_split: 'even'    # options: 'even' 'closest'
->>>>>>> fa0817e7
   distance_estimates: 'euclidean' # Method for evaluating cost of paths in TSP heuristic: [euclidean (default), astar, rrt, rrtstar]
 
 # Parameters for path planning
