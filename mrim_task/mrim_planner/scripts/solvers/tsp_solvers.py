"""
Various types of TSP utilizing local planners for distance estimation and path planning
@author: P. Petracek & V. Kratky & P.Vana & P.Cizek & R.Penicka
"""

import numpy as np

from random import randint

from sklearn.cluster import KMeans
from scipy.spatial.kdtree import KDTree

from utils import *
from path_planners.grid_based.grid_3d import Grid3D
from path_planners.grid_based.astar   import AStar
from path_planners.sampling_based.rrt import RRT

from solvers.LKHInvoker import LKHInvoker

class TSPSolver3D():

    ALLOWED_PATH_PLANNERS               = ('euclidean', 'astar', 'rrt', 'rrtstar')
    ALLOWED_DISTANCE_ESTIMATION_METHODS = ('euclidean', 'astar', 'rrt', 'rrtstar')
    GRID_PLANNERS                       = ('astar')

    def __init__(self):
        self.lkh = LKHInvoker()

    # # #{ setup()
    def setup(self, problem, path_planner, viewpoints):
        """setup objects required in path planning methods"""

        if path_planner is None:
            return

        assert path_planner['path_planning_method'] in self.ALLOWED_PATH_PLANNERS, 'Given method to compute path (%s) is not allowed. Allowed methods: %s' % (path_planner, self.ALLOWED_PATH_PLANNERS)
        assert path_planner['distance_estimation_method'] in self.ALLOWED_DISTANCE_ESTIMATION_METHODS, 'Given method for distance estimation (%s) is not allowed. Allowed methods: %s' % (path_planner, self.ALLOWED_DISTANCE_ESTIMATION_METHODS)

        # Setup environment
        if path_planner['path_planning_method'] != 'euclidean' or path_planner['distance_estimation_method'] != 'euclidean':

            # setup KD tree for collision queries
            obstacles_array = np.array([[opt.x, opt.y, opt.z] for opt in problem.obstacle_points])
            path_planner['obstacles_kdtree'] = KDTree(obstacles_array)

            # setup environment bounds
            xs = [p.x for p in problem.safety_area]
            ys = [p.y for p in problem.safety_area]
            x_min, x_max = min(xs), max(xs)
            y_min, y_max = min(ys), max(ys)
            path_planner['bounds'] = Bounds(Point(x_min, y_min, problem.min_height), Point(x_max, y_max, problem.max_height))

        # Setup 3D grid for grid-based planners
        if path_planner['path_planning_method'] in self.GRID_PLANNERS or path_planner['distance_estimation_method'] in self.GRID_PLANNERS:

            # construct grid
            x_list = [opt.x for opt in problem.obstacle_points]
            x_list.extend([vp.pose.point.x for vp in viewpoints])
            y_list = [opt.y for opt in problem.obstacle_points]
            y_list.extend([vp.pose.point.y for vp in viewpoints])
            z_list = [opt.z for opt in problem.obstacle_points]
            z_list.extend([vp.pose.point.z for vp in viewpoints])

            min_x = np.min(x_list) - path_planner['safety_distance']
            max_x = np.max(x_list) + path_planner['safety_distance']
            min_y = np.min(y_list) - path_planner['safety_distance']
            max_y = np.max(y_list) + path_planner['safety_distance']
            min_z = problem.min_height
            max_z = problem.max_height

            dim_x = int(np.floor((max_x - min_x) / path_planner['astar/grid_resolution']))+1
            dim_y = int(np.floor((max_y - min_y) / path_planner['astar/grid_resolution']))+1
            dim_z = int(np.floor((max_z - min_z) / path_planner['astar/grid_resolution']))+1

            path_planner['grid'] = Grid3D(idx_zero = (min_x, min_y,min_z), dimensions=(dim_x,dim_y,dim_z), resolution_xyz=path_planner['astar/grid_resolution'])
            path_planner['grid'].setObstacles(problem.obstacle_points, path_planner['safety_distance'])

    # # #}

    # #{ plan_tour()

    def plan_tour(self, problem, viewpoints, path_planner=None):
        '''
        Solve TSP on viewpoints with given goals and starts

        Parameters:
            problem (InspectionProblem): task problem
            viewpoints (list[Viewpoint]): list of Viewpoint objects
            path_planner (dict): dictionary of parameters

        Returns:
            path (list): sequence of points with start equaling the end
        '''

        # Setup 3D grid for grid-based planners and KDtree for sampling-based planners
        self.setup(problem, path_planner, viewpoints)

        n              = len(viewpoints)
        self.distances = np.zeros((n, n))
        self.paths = {}

        # find path between each pair of goals (a, b)
        for a in range(n):
            for b in range(n):
                if a == b:
                    continue

                # [STUDENTS TODO]
                #   - Play with distance estimates in TSP (tsp/distance_estimates parameter in config) and see how it influences the solution
                #   - You will probably see that computing for all poses from both sets takes a long time.
                #   - Think if you can reduce the number of computations.

                # get poses of the viewpoints
                g1 = viewpoints[a].pose
                g2 = viewpoints[b].pose

                # estimate distances between the viewpoints
                path, distance = self.compute_path(g1, g2, path_planner, path_planner['distance_estimation_method'])

                # store paths/distances in matrices
                self.paths[(a, b)]   = path
                self.distances[a][b] = distance

        # compute TSP tour
        path = self.compute_tsp_tour(viewpoints, path_planner)

        return path

    # #}

    # # #{ compute_path()

    def compute_path(self, p_from, p_to, path_planner, path_planner_method):
        '''
        Computes collision-free path (if feasible) between two points

        Parameters:
            p_from (Pose): start
            p_to (Pose): to
            path_planner (dict): dictionary of parameters
            path_planner_method (string): method of path planning

        Returns:
            path (list[Pose]): sequence of points
            distance (float): length of path
        '''
        path, distance = [], float('inf')

        # Use Euclidean metric
        if path_planner is None or path_planner_method == 'euclidean':

            path, distance = [p_from, p_to], distEuclidean(p_from, p_to)

        # Plan with A*
        elif path_planner_method == 'astar':

            astar = AStar(path_planner['grid'], path_planner['safety_distance'], path_planner['timeout'], path_planner['straighten'])
            path, distance = astar.generatePath(p_from.asList(), p_to.asList())
            if path:
                path = [Pose(p[0], p[1], p[2], p[3]) for p in path]

        # Plan with RRT/RRT*
        elif path_planner_method.startswith('rrt'):

            rrt = RRT()
            path, distance = rrt.generatePath(p_from.asList(), p_to.asList(), path_planner, rrtstar=(path_planner_method == 'rrtstar'), straighten=path_planner['straighten'])
            if path:
                path = [Pose(p[0], p[1], p[2], p[3]) for p in path]

        if path is None or len(path) == 0:
            rospy.logerr('No path found. Shutting down.')
            rospy.signal_shutdown('No path found. Shutting down.');
            exit(-2)

        return path, distance

    # # #}

    # #{ compute_tsp_tour()

    def compute_tsp_tour(self, viewpoints, path_planner):
        '''
        Compute the shortest tour based on the distance matrix (self.distances) and connect the path throught waypoints

        Parameters:
            viewpoints (list[Viewpoint]): list of VPs
            path_planner (dict): dictionary of parameters

        Returns:
            path (list[Poses]): sequence of points with start equaling the end
        '''

        # compute the shortest sequence given the distance matrix
        sequence = self.compute_tsp_sequence()

        path = []
        n    = len(self.distances)
        print("N:")
        print(n)
        print("seq:")
        print(sequence)

        for a in range(n):
            b = (a + 1) % n
            a_idx       = sequence[a]
            b_idx       = sequence[b]

            # if the paths are already computed
            if path_planner['distance_estimation_method'] == path_planner['path_planning_method']:
                actual_path = self.paths[(a_idx, b_idx)]
            # if the path planning and distance estimation methods differ, we need to compute the path
            else:
                actual_path, _ = self.compute_path(viewpoints[a_idx].pose, viewpoints[b_idx].pose, path_planner, path_planner['path_planning_method'])

            # join paths
            path = path + actual_path[:-1]

            # force flight to end point
            if a == (n - 1):
                path = path + [viewpoints[b_idx].pose]

        return path

    # #}

    # # #{ compute_tsp_sequence()

    def compute_tsp_sequence(self):
        '''
        Compute the shortest sequence based on the distance matrix (self.distances) using LKH

        Returns:
            sequence (list): sequence of viewpoints ordered optimally w.r.t the distance matrix
        '''

        n = len(self.distances)

        fname_tsp = "problem"
        user_comment = "a comment by the user"
        self.lkh.writeTSPLIBfile_FE(fname_tsp, self.distances, user_comment)
        self.lkh.run_LKHsolver_cmd(fname_tsp, silent=True)
        sequence = self.lkh.read_LKHresult_cmd(fname_tsp)

        if len(sequence) > 0 and sequence[0] is not None:
            for i in range(len(sequence)):
                if sequence[i] is None:
                    new_sequence = sequence[i:len(sequence)] + sequence[:i]
                    sequence = new_sequence
                    break

        return sequence

    # # #}

    # #{ clusterViewpoints()

    def clusterViewpoints(self, problem, viewpoints, method):
        '''
        Clusters viewpoints into K (number of robots) clusters.
        Parameters:
            problem (InspectionProblem): task problem
            viewpoints (list): list of Viewpoint objects
            method (string): method ('random', 'kmeans')

        Returns:
            clusters (Kx list): clusters of points indexed for each robot:
        '''
        k = problem.number_of_robots

        ## | ------------------- K-Means clustering ------------------- |
        if method == 'kmeans':
            # Prepare positions of the viewpoints in the world
            positions = np.array([vp.pose.point.asList() for vp in viewpoints])
            # raise NotImplementedError('[STUDENTS TODO] KMeans clustering of viewpoints not implemented. You have to finish it on your own')
            # Tips:
            #  - utilize sklearn.cluster.KMeans implementation (https://scikit-learn.org/stable/modules/generated/sklearn.cluster.KMeans.html)
            #  - after finding the labels, you may want to swap the classes (e.g., by looking at the distance of the UAVs from the cluster centers)
            #  - Find the start poses of the UAVs in problem.start_poses[r].position.{x,y,z}
<<<<<<< HEAD
            kmeans = KMeans(n_clusters=2, random_state=0).fit(positions)
=======
            kmeans = KMeans(n_clusters=k, random_state=0).fit(positions)
>>>>>>> fa0817e7
            labels = kmeans.labels_
            cluster_centers_ = kmeans.cluster_centers_
            robot_one_pose = problem.start_poses[0].position
            robot_one_pose = np.array([robot_one_pose.x, robot_one_pose.y, robot_one_pose.z])
            robot_second_pose = problem.start_poses[1].position
            robot_second_pose = np.array([robot_second_pose.x, robot_second_pose.y, robot_second_pose.z])
            distance_to_robot_one = np.linalg.norm(cluster_centers_[0]-robot_one_pose)
            distance_to_robot_second = np.linalg.norm(cluster_centers_[0]-robot_second_pose)
            # # TODO: fill 1D list 'labels' of size len(viewpoints) with indices of the robots
            if(distance_to_robot_second < distance_to_robot_one):
                labels = [1 - x for x in labels]
            # labels = [randint(0, k - 1) for vp in viewpoints]
        ## | -------------------- Random clustering ------------------- |
        else:
            labels = [randint(0, k - 1) for vp in viewpoints]

        # Store as clusters (2D array of viewpoints)
        clusters = []
        for r in range(k):
            clusters.append([])

            for label in range(len(labels)):
                if labels[label] == r:
                    clusters[r].append(viewpoints[label])

        return clusters<|MERGE_RESOLUTION|>--- conflicted
+++ resolved
@@ -276,11 +276,8 @@
             #  - utilize sklearn.cluster.KMeans implementation (https://scikit-learn.org/stable/modules/generated/sklearn.cluster.KMeans.html)
             #  - after finding the labels, you may want to swap the classes (e.g., by looking at the distance of the UAVs from the cluster centers)
             #  - Find the start poses of the UAVs in problem.start_poses[r].position.{x,y,z}
-<<<<<<< HEAD
+
             kmeans = KMeans(n_clusters=2, random_state=0).fit(positions)
-=======
-            kmeans = KMeans(n_clusters=k, random_state=0).fit(positions)
->>>>>>> fa0817e7
             labels = kmeans.labels_
             cluster_centers_ = kmeans.cluster_centers_
             robot_one_pose = problem.start_poses[0].position
